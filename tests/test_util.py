# -*- coding: utf-8 -*-
"""
Unit tests for pythainlp.util module.
"""
import datetime
import unittest
from collections import Counter

from pythainlp.tokenize import word_tokenize
from pythainlp.util import (
    arabic_digit_to_thai_digit,
    bahttext,
    collate,
    countthai,
    delete_tone,
    deletetone,
    digit_to_text,
    eng_to_thai,
    find_keyword,
    is_native_thai,
    isthai,
    isthaichar,
    normalize,
    now_reign_year,
    num_to_thaiword,
    rank,
    reign_year_to_ad,
    text_to_arabic_digit,
    text_to_thai_digit,
    thai_digit_to_arabic_digit,
    thai_strftime,
    thai_time,
    thai_to_eng,
    thaicheck,
    thaiword_to_num,
    thai_time2time,
    thai_day2datetime,
)


class TestUtilPackage(unittest.TestCase):

    # ### pythainlp.util

    def test_collate(self):
        self.assertEqual(collate(["ไก่", "กก"]), ["กก", "ไก่"])
        self.assertEqual(
            collate(["ไก่", "เป็ด", "หมู", "วัว"]),
            ["ไก่", "เป็ด", "วัว", "หมู"],
        )

    def test_number(self):
        self.assertEqual(
            bahttext(5611116.50),
            "ห้าล้านหกแสนหนึ่งหมื่นหนึ่งพันหนึ่งร้อยสิบหกบาทห้าสิบสตางค์",
        )
        self.assertEqual(bahttext(116), "หนึ่งร้อยสิบหกบาทถ้วน")
        self.assertEqual(bahttext(0), "ศูนย์บาทถ้วน")
        self.assertEqual(bahttext(None), "")

        self.assertEqual(num_to_thaiword(112), "หนึ่งร้อยสิบสอง")
        self.assertEqual(num_to_thaiword(0), "ศูนย์")
        self.assertEqual(num_to_thaiword(None), "")

        self.assertEqual(thaiword_to_num("ศูนย์"), 0)
        self.assertEqual(thaiword_to_num("แปด"), 8)
        self.assertEqual(thaiword_to_num("ยี่สิบ"), 20)
        self.assertEqual(thaiword_to_num("ร้อยสิบสอง"), 112)
        self.assertEqual(
            thaiword_to_num("หกล้านหกแสนหกหมื่นหกพันหกร้อยหกสิบหก"), 6666666
        )
        self.assertEqual(thaiword_to_num("สองล้านสามแสนหกร้อยสิบสอง"), 2300612)
        self.assertEqual(thaiword_to_num("หนึ่งร้อยสิบล้าน"), 110000000)
        self.assertEqual(
            thaiword_to_num("สิบห้าล้านล้านเจ็ดสิบสอง"), 15000000000072
        )
        self.assertEqual(thaiword_to_num("หนึ่งล้านล้าน"), 1000000000000)
        self.assertEqual(
            thaiword_to_num("สองแสนสี่หมื่นสามสิบล้านสี่พันล้าน"),
            240030004000000000,
        )
        self.assertEqual(thaiword_to_num("ร้อยสิบล้านแปดแสนห้าพัน"), 110805000)
        with self.assertRaises(ValueError):
            thaiword_to_num("ศูนย์อะไรนะ")
        with self.assertRaises(ValueError):
            thaiword_to_num("")
        with self.assertRaises(ValueError):
            thaiword_to_num("ห้าพันสี่หมื่น")
        with self.assertRaises(TypeError):
            thaiword_to_num(None)
        with self.assertRaises(TypeError):
            thaiword_to_num(["หนึ่ง"])

        self.assertEqual(
            arabic_digit_to_thai_digit("ไทยแลนด์ 4.0"), "ไทยแลนด์ ๔.๐"
        )
        self.assertEqual(arabic_digit_to_thai_digit(""), "")
        self.assertEqual(arabic_digit_to_thai_digit(None), "")

        self.assertEqual(
            thai_digit_to_arabic_digit("๔๐๔ Not Found"), "404 Not Found"
        )
        self.assertEqual(thai_digit_to_arabic_digit(""), "")
        self.assertEqual(thai_digit_to_arabic_digit(None), "")

        self.assertEqual(digit_to_text("RFC 7258"), "RFC เจ็ดสองห้าแปด")
        self.assertEqual(digit_to_text(""), "")
        self.assertEqual(digit_to_text(None), "")

        self.assertEqual(text_to_arabic_digit("เจ็ด"), "7")
        self.assertEqual(text_to_arabic_digit(""), "")
        self.assertEqual(text_to_arabic_digit(None), "")

        self.assertEqual(text_to_thai_digit("เก้า"), "๙")
        self.assertEqual(text_to_thai_digit(""), "")
        self.assertEqual(text_to_thai_digit(None), "")

    def test_keyboard(self):
        self.assertEqual(eng_to_thai("l;ylfu8iy["), "สวัสดีครับ")
        self.assertEqual(
            eng_to_thai("Tok8kicsj'xitgmLwmp"), "ธนาคารแห่งประเทศไทย"
        )

        self.assertEqual(thai_to_eng("สวัสดีครับ"), "l;ylfu8iy[")
        self.assertEqual(thai_to_eng("่นีพืฟสรหท"), "journalism")
        self.assertEqual(thai_to_eng("๋นีพืฟสรหท"), "Journalism")

    def test_keywords(self):
        word_list = word_tokenize(
            "แมวกินปลาอร่อยรู้ไหมว่าแมวเป็นแมวรู้ไหมนะแมว", engine="newmm"
        )
        self.assertEqual(find_keyword(word_list), {"แมว": 4})

    def test_rank(self):
        self.assertEqual(rank([]), None)
        self.assertEqual(
            rank(["แมว", "คน", "แมว"]), Counter({"แมว": 2, "คน": 1})
        )
        self.assertIsNotNone(
            rank(["แมว", "คน", "แมว"], exclude_stopwords=True)
        )

    def test_date(self):
        self.assertIsNotNone(now_reign_year())

        self.assertEqual(reign_year_to_ad(2, 10), 2017)
        self.assertIsNotNone(reign_year_to_ad(2, 9))
        self.assertIsNotNone(reign_year_to_ad(2, 8))
        self.assertIsNotNone(reign_year_to_ad(2, 7))

    def test_thai_strftime(self):
        date = datetime.datetime(1976, 10, 6, 1, 40)
        self.assertEqual(thai_strftime(date, "%d"), "06")
        # self.assertEqual(thai_strftime(date, "%-d"), "6")  # No padding
        self.assertEqual(thai_strftime(date, "%d", True), "๐๖")  # Thai digit
        self.assertEqual(thai_strftime(date, "%%"), "%")  # % escape
        self.assertEqual(thai_strftime(date, "%-"), "-")  # Lone dash
        self.assertEqual(thai_strftime(date, "%c"), "พ   6 ต.ค. 01:40:00 2519")
        self.assertEqual(
            thai_strftime(date, "%c", True), "พ   ๖ ต.ค. ๐๑:๔๐:๐๐ ๒๕๑๙"
        )
        self.assertEqual(
            thai_strftime(
                date, "%Aที่ %d %B พ.ศ. %Y เวลา %H:%Mน. (%a %d-%b-%y) %% %"
            ),
            "วันพุธที่ 06 ตุลาคม พ.ศ. 2519 เวลา 01:40น. (พ 06-ต.ค.-19) % %",
        )
        self.assertIsNotNone(
            thai_strftime(date, "%A%a%B%b%C%c%D%F%G%g%v%X%x%Y%y%+%%")
        )

    # ### pythainlp.util.thai_time

    def test_thai_time(self):
        self.assertEqual(thai_time("8:17"), thai_time("08:17"))
        self.assertEqual(thai_time("8:17"), "แปดนาฬิกาสิบเจ็ดนาที")
        self.assertEqual(thai_time("8:17", "6h"), "สองโมงเช้าสิบเจ็ดนาที")
        self.assertEqual(thai_time("8:17", "m6h"), "แปดโมงสิบเจ็ดนาที")
        self.assertEqual(thai_time("13:30:01", "6h", "m"), "บ่ายโมงครึ่ง")
        self.assertEqual(
            thai_time(datetime.time(12, 3, 0)), "สิบสองนาฬิกาสามนาที"
        )
        self.assertEqual(
            thai_time(datetime.time(12, 3, 1)),
            "สิบสองนาฬิกาสามนาทีหนึ่งวินาที",
        )
        self.assertEqual(
            thai_time(datetime.datetime(2014, 5, 22, 12, 3, 0), precision="s"),
            "สิบสองนาฬิกาสามนาทีศูนย์วินาที",
        )
        self.assertEqual(
            thai_time(datetime.datetime(2014, 5, 22, 12, 3, 1), precision="m"),
            "สิบสองนาฬิกาสามนาที",
        )
        self.assertEqual(
            thai_time(datetime.datetime(1976, 10, 6, 12, 30, 1), "6h", "m"),
            "เที่ยงครึ่ง",
        )
        self.assertEqual(thai_time("18:30"), "สิบแปดนาฬิกาสามสิบนาที")
        self.assertEqual(thai_time("18:30:00"), "สิบแปดนาฬิกาสามสิบนาที")
        self.assertEqual(
            thai_time("18:30:01"), "สิบแปดนาฬิกาสามสิบนาทีหนึ่งวินาที"
        )
        self.assertEqual(
            thai_time("18:30:01", precision="m"), "สิบแปดนาฬิกาสามสิบนาที"
        )
        self.assertEqual(
            thai_time("18:30:01", precision="s"),
            "สิบแปดนาฬิกาสามสิบนาทีหนึ่งวินาที",
        )
        self.assertEqual(
            thai_time("18:30:01", fmt="m6h", precision="m"), "หกโมงครึ่ง"
        )
        self.assertEqual(
            thai_time("18:30:01", fmt="m6h"), "หกโมงสามสิบนาทีหนึ่งวินาที"
        )
        self.assertEqual(
            thai_time("18:30:01", fmt="m6h", precision="m"), "หกโมงครึ่ง"
        )
        self.assertIsNotNone(thai_time("0:30"))
        self.assertIsNotNone(thai_time("0:30", "6h"))
        self.assertIsNotNone(thai_time("0:30", "m6h"))
        self.assertIsNotNone(thai_time("4:30"))
        self.assertIsNotNone(thai_time("4:30", "6h"))
        self.assertIsNotNone(thai_time("4:30", "m6h"))
        self.assertIsNotNone(thai_time("12:30"))
        self.assertIsNotNone(thai_time("12:30", "6h"))
        self.assertIsNotNone(thai_time("12:30", "m6h"))
        self.assertIsNotNone(thai_time("13:30"))
        self.assertIsNotNone(thai_time("13:30", "6h"))
        self.assertIsNotNone(thai_time("13:30", "m6h"))
        self.assertIsNotNone(thai_time("15:30"))
        self.assertIsNotNone(thai_time("15:30", "6h"))
        self.assertIsNotNone(thai_time("15:30", "m6h"))
        self.assertIsNotNone(thai_time("18:30"))
        self.assertIsNotNone(thai_time("18:30", "6h"))
        self.assertIsNotNone(thai_time("18:30", "m6h"))
        self.assertIsNotNone(thai_time("19:30"))
        self.assertIsNotNone(thai_time("19:30", "6h"))
        self.assertIsNotNone(thai_time("19:30", "m6h"))

        with self.assertRaises(NotImplementedError):
            thai_time("8:17", fmt="xx")

    # ### pythainlp.util.normalize

    def test_delete_tone(self):
        self.assertEqual(delete_tone("จิ้น"), "จิน")
        self.assertEqual(delete_tone("เก๋า"), "เกา")

        # Commented out until this unittest bug get fixed:
        # https://bugs.python.org/issue29620
        # with self.assertWarns(DeprecationWarning):
        #     deletetone("จิ้น")
        self.assertEqual(deletetone("จิ้น"), delete_tone("จิ้น"))

    def test_normalize(self):
<<<<<<< HEAD
=======
        self.assertEqual(normalize("เเปลก"), "แปลก")
        self.assertEqual(normalize("นํา"), "นำ")
>>>>>>> 94830ccd
        self.assertIsNotNone(normalize("พรรค์จันทร์ab์"))

        # sara e + sara e
        self.assertEqual(normalize("เเปลก"), "แปลก")

        # consonant + follow vowel + tonemark
        self.assertEqual(normalize("\u0e01\u0e30\u0e48"), "\u0e01\u0e48\u0e30")

        # consonant + nikhahit + sara aa
        self.assertEqual(normalize("\u0e01\u0e4d\u0e32"), "\u0e01\u0e33")

        # consonant + nikhahit + tonemark + sara aa
        self.assertEqual(
            normalize("\u0e01\u0e4d\u0e48\u0e32"), "\u0e01\u0e48\u0e33"
        )

        # consonant + tonemark + nikhahit + sara aa
        self.assertEqual(
            normalize("\u0e01\u0e48\u0e4d\u0e32"), "\u0e01\u0e48\u0e33"
        )

        # consonant + follow vowel + tonemark
        self.assertEqual(normalize("\u0e01\u0e32\u0e48"), "\u0e01\u0e48\u0e32")

    # ### pythainlp.util.thai

    def test_countthai(self):
        self.assertEqual(countthai(""), 0)
        self.assertEqual(countthai("ประเทศไทย"), 100.0)
        self.assertEqual(countthai("(กกต.)", ".()"), 100.0)
        self.assertEqual(countthai("(กกต.)", None), 50.0)

    def test_isthaichar(self):
        self.assertEqual(isthaichar("ก"), True)
        self.assertEqual(isthaichar("a"), False)
        self.assertEqual(isthaichar("0"), False)

    def test_isthai(self):
        self.assertEqual(isthai("ไทย"), True)
        self.assertEqual(isthai("ไทย0"), False)
        self.assertEqual(isthai("ต.ค."), True)
        self.assertEqual(isthai("(ต.ค.)"), False)
        self.assertEqual(isthai("ต.ค.", ignore_chars=None), False)
        self.assertEqual(isthai("(ต.ค.)", ignore_chars=".()"), True)

    def test_is_native_thai(self):
        self.assertEqual(is_native_thai(None), False)
        self.assertEqual(is_native_thai(""), False)
        self.assertEqual(is_native_thai("116"), False)
        self.assertEqual(is_native_thai("abc"), False)
        self.assertEqual(is_native_thai("ตา"), True)
        self.assertEqual(is_native_thai("ยา"), True)
        self.assertEqual(is_native_thai("ฆ่า"), True)
        self.assertEqual(is_native_thai("คน"), True)
        self.assertEqual(is_native_thai("กะ"), True)
        self.assertEqual(is_native_thai("มอ"), True)
        self.assertEqual(is_native_thai("กะ"), True)
        self.assertEqual(is_native_thai("กระ"), True)
        self.assertEqual(is_native_thai("ประท้วง"), True)
        self.assertEqual(is_native_thai("ศา"), False)
        self.assertEqual(is_native_thai("ลักษ์"), False)
        self.assertEqual(is_native_thai("มาร์ค"), False)
        self.assertEqual(is_native_thai("เลข"), False)
        self.assertEqual(is_native_thai("เทเวศน์"), False)
        self.assertEqual(is_native_thai("เทเวศร์"), False)

        # Commented out until this unittest bug get fixed:
        # https://bugs.python.org/issue29620
        # with self.assertWarns(DeprecationWarning):
        #     thaicheck("เลข")
        self.assertEqual(thaicheck("เลข"), is_native_thai("เลข"))

    def test_thai_time2time(self):
        self.assertEqual(thai_time2time("บ่ายโมงครึ่ง"), "13:30")
        self.assertEqual(thai_time2time("บ่ายสามโมงสิบสองนาที"), "15:12")
        self.assertEqual(thai_time2time("สิบโมงเช้าสิบสองนาที"), "10:12")
        self.assertEqual(thai_time2time("บ่ายโมงสิบสามนาที"), "13:13")
        self.assertEqual(thai_time2time("ศูนย์นาฬิกาสิบเอ็ดนาที"), "00:11")
        self.assertEqual(thai_time2time("บ่ายโมงเย็นสามสิบเอ็ดนาที"), "13:31")
        self.assertEqual(thai_time2time("เที่ยงคืนหนึ่งนาที"), "00:01")
        self.assertEqual(thai_time2time("เที่ยงครึ่ง"), "12:30")
        self.assertEqual(thai_time2time("ห้าโมงเย็นสามสิบสี่นาที"), "17:34")
        self.assertEqual(thai_time2time("หนึ่งทุ่มสามสิบแปดนาที"), "19:38")
        self.assertEqual(thai_time2time("ทุ่มสามสิบแปด"), "19:38")
        self.assertEqual(thai_time2time("สองโมงเช้าสิบสองนาที"), "8:12")
        self.assertEqual(thai_time2time("สิบโมงเช้า"), "10:00")

    def test_thai_day2datetime(self):
        now = datetime.datetime.now()

        self.assertEqual(
            now + datetime.timedelta(days=0), thai_day2datetime("วันนี้", now)
        )
        self.assertEqual(
            now + datetime.timedelta(days=1),
            thai_day2datetime("พรุ่งนี้", now),
        )
        self.assertEqual(
            now + datetime.timedelta(days=2),
            thai_day2datetime("มะรืนนี้", now),
        )
        self.assertEqual(
            now + datetime.timedelta(days=-1),
            thai_day2datetime("เมื่อวาน", now),
        )
        self.assertEqual(
            now + datetime.timedelta(days=-2), thai_day2datetime("วานซืน", now)
        )

        with self.assertRaises(NotImplementedError):
            thai_day2datetime("ศุกร์ที่แล้ว")<|MERGE_RESOLUTION|>--- conflicted
+++ resolved
@@ -255,11 +255,6 @@
         self.assertEqual(deletetone("จิ้น"), delete_tone("จิ้น"))
 
     def test_normalize(self):
-<<<<<<< HEAD
-=======
-        self.assertEqual(normalize("เเปลก"), "แปลก")
-        self.assertEqual(normalize("นํา"), "นำ")
->>>>>>> 94830ccd
         self.assertIsNotNone(normalize("พรรค์จันทร์ab์"))
 
         # sara e + sara e
@@ -269,6 +264,7 @@
         self.assertEqual(normalize("\u0e01\u0e30\u0e48"), "\u0e01\u0e48\u0e30")
 
         # consonant + nikhahit + sara aa
+        self.assertEqual(normalize("นํา"), "นำ")
         self.assertEqual(normalize("\u0e01\u0e4d\u0e32"), "\u0e01\u0e33")
 
         # consonant + nikhahit + tonemark + sara aa
