# -*- coding: utf-8 -*-
"""
Thai tokenizers
"""
import re
import warnings
from typing import Iterable, List, Union

from marisa_trie import Trie
from pythainlp.corpus import thai_syllables, thai_words

DEFAULT_DICT_TRIE = Trie(thai_words())


def word_tokenize(
    text: str,
    custom_dict: Trie = None,
    engine: str = "newmm",
    keep_whitespace: bool = True,
) -> List[str]:
    """
    This function tokenizes running text into words.

    :param str text: text to be tokenized
    :param str engine: name of the tokenizer to be used
    :param marisa_trie.Trie custom_dict: marisa dictionary trie
    :param bool keep_whitespace: True to keep whitespaces, a common mark
                                 for end of phrase in Thai.
                                 Otherwise, whitespaces are omitted.
    :return: list of words
    :rtype: list[str]

    **Options for engine**
<<<<<<< HEAD
        * newmm (default) - dictionary-based, Maximum Matching + Thai Character Cluster
        * longest - dictionary-based, Longest Matching
        * deepcut - wrapper for deepcut, language-model-based https://github.com/rkcosmos/deepcut
        * icu - wrapper for ICU (International Components for Unicode, using PyICU), dictionary-based
        * a custom_dict can be provided for newmm, longest, and deepcut

    **Example**
=======
        * *newmm* (default) - dictionary-based, Maximum Matching +
          Thai Character Cluster
        * *longest* - dictionary-based, Longest Matching
        * *deepcut* - wrapper for
          `deepcut <https://github.com/rkcosmos/deepcut>`_,
          language-model-based
        * *icu* - wrapper for ICU (International Components for Unicode,
          using PyICU), dictionary-based
        * *ulmfit* - for thai2fit

    :Note:
        The parameter **custom_dict** can be provided as an argument only for
        *newmm*, *longest*, and *deepcut* engine.

    :Example:

        Tokenize text with different tokenizer:

>>>>>>> 8cecb1a0
        >>> from pythainlp.tokenize import word_tokenize
        >>>
        >>> text = "โอเคบ่พวกเรารักภาษาบ้านเกิด"
        >>> word_tokenize(text, engine="newmm")
        ['โอเค', 'บ่', 'พวกเรา', 'รัก', 'ภาษา', 'บ้านเกิด']
        >>>
        >>> word_tokenize(text, engine="longest")
        ['โอเค', 'บ่', 'พวกเรา', 'รัก', 'ภาษา', 'บ้านเกิด']
        >>>
        >>> word_tokenize(text, engine="deepcut")
        ['โอเค', 'บ่', 'พวก', 'เรา', 'รัก', 'ภาษา', 'บ้านเกิด']
        >>>
        >>> word_tokenize(text, engine="icu")
        ['โอ', 'เค', 'บ่', 'พวก', 'เรา', 'รัก', 'ภาษา', 'บ้าน', 'เกิด']
        >>>
        >>> word_tokenize(text, engine="ulmfit")
        ['โอเค', 'บ่', 'พวกเรา', 'รัก', 'ภาษา', 'บ้านเกิด']

        Tokenize text by omitiing whitespaces:

        >>> from pythainlp.tokenize import word_tokenize
        >>>
        >>> text = "วรรณกรรม ภาพวาด และการแสดงงิ้ว "
        >>> word_tokenize(text, engine="newmm")
        ['วรรณกรรม', ' ', 'ภาพวาด', ' ', 'และ', 'การแสดง', 'งิ้ว', ' ']
        >>> word_tokenize(text, engine="newmm", keep_whitespace=False)
        ['วรรณกรรม', 'ภาพวาด', 'และ', 'การแสดง', 'งิ้ว']

        Tokenize with default and custom dictionary:

        >>> from pythainlp.corpus.common import thai_words
        >>> from pythainlp.tokenize import dict_trie, word_tokenize
        >>>
        >>> text = 'ชินโซ อาเบะ เกิด 21 กันยายน'
        >>> word_tokenize(text, engine="newmm")
        ​['ชิน', 'โซ', ' ', 'อา', 'เบะ', ' ', 'เกิด', ' ',
         '21', ' ', 'กันยายน']
        >>> custom_dict_japanese_name = set(thai_words()
        >>> custom_dict_japanese_name.add('ชินโซ')
        >>> custom_dict_japanese_name.add('อาเบะ')
        >>> trie = dict_trie(dict_source=custom_dict_japanese_name)
        >>> word_tokenize(text, engine="newmm", custom_dict=trie))
        ['ชินโซ', ' ', 'อาเบะ', ' ', 'เกิด', ' ', '21', ' ', 'กันยายน']
    """
    if not text or not isinstance(text, str):
        return []

    segments = []
    if engine == "newmm" or engine == "onecut":
        from .newmm import segment

        segments = segment(text, custom_dict)
    elif engine == "longest":
        from .longest import segment

        segments = segment(text, custom_dict)
    elif engine == "mm" or engine == "multi_cut":
        from .multi_cut import segment

        segments = segment(text, custom_dict)
    elif engine == "deepcut":  # deepcut can optionally use dictionary
        from .deepcut import segment

        if custom_dict:
            custom_dict = list(custom_dict)
            segments = segment(text, custom_dict)
        else:
            segments = segment(text)
    elif engine == "icu":
        from .pyicu import segment

        segments = segment(text)
    else:  # default, use "newmm" engine
        from .newmm import segment

        segments = segment(text, custom_dict)

    if not keep_whitespace:
        segments = [token.strip(" ") for token in segments if token.strip(" ")]

    return segments


def dict_word_tokenize(
    text: str,
    custom_dict: Trie = DEFAULT_DICT_TRIE,
    engine: str = "newmm",
    keep_whitespace: bool = True,
) -> List[str]:
    """
    :meth: DEPRECATED: Please use `word_tokenize()` with a `custom_dict`
           argument instead
    :param str text: text to be tokenized
    :param dict custom_dict: a dictionary trie, or an iterable of words,
                             or a string of dictionary path
    :param str engine: choose between different options of engine to token
                       (newmm [default], mm, longest, and deepcut)
    :param bool keep_whitespace: True to keep whitespaces, a common mark
                                 for end of phrase in Thai
    :return: list of words
    """
    warnings.warn(
        "dict_word_tokenize is deprecated. Use word_tokenize with a custom_dict argument instead.",
        DeprecationWarning,
    )

    return word_tokenize(
        text=text,
        custom_dict=custom_dict,
        engine=engine,
        keep_whitespace=keep_whitespace,
    )


def sent_tokenize(text: str, engine: str = "whitespace+newline") -> List[str]:
    """
    This function does not yet automatically recognize when a sentence
    actually ends. Rather it helps split text where white space and
    a new line is found.

    :param str text: the text to be tokenized
    :param str engine: choose between *'whitespace'* or *'whitespace+newline'*
    :return: list of splited sentences
    :rtype: list[str]

    **Options for engine**
        * *whitespace+newline* (default) - split by whitespace token \
                                           and newline.
        * *whitespace* - split by whitespace token. Specifiaclly, with \
                         :class:`regex` pattern  ``r" +"``

    :Example:

    Split the text based on *whitespace*

    >>> from pythainlp.tokenize import sent_tokenize
    >>> sentence_1 = "ฉันไปประชุมเมื่อวันที่ 11 มีนาคม"
    >>> sentence_2 = "ข้าราชการได้รับการหมุนเวียนเป็นระยะ \\
        และได้รับมอบหมายให้ประจำในระดับภูมิภาค"
    >>> sent_tokenize(sentence_1, engine="whitespace")
    ['ฉันไปประชุมเมื่อวันที่', '11', 'มีนาคม']
    >>> sent_tokenize(sentence_2, engine="whitespace")
    ['ข้าราชการได้รับการหมุนเวียนเป็นระยะ',
    '\\nและได้รับมอบหมายให้ประจำในระดับภูมิภาค']

    Split the text based on *whitespace* and *newline*

    >>> from pythainlp.tokenize import sent_tokenize
    >>> sentence_1 = "ฉันไปประชุมเมื่อวันที่ 11 มีนาคม"
    >>> sentence_2 = "ข้าราชการได้รับการหมุนเวียนเป็นระยะ \\
        และได้รับมอบหมายให้ประจำในระดับภูมิภาค"
    >>> sent_tokenize(sentence_1, engine="whitespace")
    ['ฉันไปประชุมเมื่อวันที่', '11', 'มีนาคม']
    >>> sent_tokenize(sentence_2, engine="whitespace")
    ['ข้าราชการได้รับการหมุนเวียนเป็นระยะ',
     'และได้รับมอบหมายให้ประจำในระดับภูมิภาค']
    """

    if not text or not isinstance(text, str):
        return []

    sentences = []

    if engine == "whitespace":
        sentences = re.split(r" +", text, re.U)
    else:  # default, use whitespace + newline
        sentences = text.split()

    return sentences


def subword_tokenize(text: str, engine: str = "tcc") -> List[str]:
    """
    This function tokenizes text into inseparable units of
    Thai contiguous characters namely
    `Thai Character Clusters (TCCs) \
    <https://www.researchgate.net/publication/2853284_Character_Cluster_Based_Thai_Information_Retrieval>`_

    TCCs are the units based on Thai spelling feature that could not be
    separated any character further such as   'ก็', 'จะ', 'ไม่', and 'ฝา'.
    If the following units are separated, they could not be spelled out.

    This function apply the TCC rules to tokenizes the text into
    the smallest units. For example, the word 'ขนมชั้น' would be tokenized
    into 'ข', 'น', 'ม', and 'ชั้น'

    :param str text: text to be tokenized
    :param str engine: the name subword tokenizer
    :return: list of subwords
    :rtype: list[str]

    **Options for engine**
        * *tcc* (default) -  Thai Character Cluster (Theeramunkong et al. 2000)
        * *etcc* - Enhanced Thai Character Cluster (Inrut et al. 2001)
          [In development]

    :Example:

    Tokenize text into subword based on *tcc*

    >>> from pythainlp.tokenize import subword_tokenize
    >>> text_1 = "ยุคเริ่มแรกของ ราชวงศ์หมิง"
    >>> text_2 = "ความแปลกแยกและพัฒนาการ"
    >>> subword_tokenize(text_1, engine='tcc')
    ['ยุ', 'ค', 'เริ่ม', 'แร', 'ก', 'ข', 'อ', 'ง', ' ', 'รา', 'ช', 'ว', 'ง',
     'ศ', '์', 'ห', 'มิ', 'ง']
    >>> subword_tokenize(text_2, engine='tcc')
    ['ค', 'วา', 'ม', 'แป', 'ล', 'ก', 'แย', 'ก', 'และ', 'พัฒ', 'นา', 'กา', 'ร']

    Tokenize text into subword based on *etcc* **(Work In Progress)**

    >>> from pythainlp.tokenize import subword_tokenize
    >>> text_1 = "ยุคเริ่มแรกของ ราชวงศ์หมิง"
    >>> text_2 = "ความแปลกแยกและพัฒนาการ"
    >>> subword_tokenize(text_1, engine='etcc')
    ['ยุคเริ่มแรกของ ราชวงศ์หมิง']
    >>> subword_tokenize(text_2, engine='etcc')
    ['ความแปลกแยกและ', 'พัฒ', 'นาการ']

    """
    if not text or not isinstance(text, str):
        return []

    if engine == "etcc":
        from .etcc import segment
    else:  # default
        from .tcc import segment

    return segment(text)


def syllable_tokenize(text: str) -> List[str]:
    """
    This function is to tokenize text into syllable (Thai: พยางค์), a unit of
    pronunciation having one vowel sound.  For example, the word 'รถไฟ'
    contains two syallbles including 'รถ', and 'ไฟ'.

    Under the hood, this function uses :func:`pythainlp.tokenize.word_tokenize`
    with *newmm* as a tokenizer. The function tokenize the text with
    the dictionary of Thai words from
    :func:`pythainlp.corpus.common.thai_words`
    and then dictionary of Thai syllable from
    :func:`pythainlp.corpus.common.thai_syllables`.
    As a result, only syllables are obtained.

    :param str text: input string to be tokenized
    :return: list of syllables where whitespaces in the text **are included**
    :rtype: list[str]

    :Example:

    >>> from pythainlp.tokenize import syllable_tokenize
    >>>
    >>> text = 'รถไฟสมัยใหม่จะใช้กำลังจากหัวรถจักรดีเซล หรือจากไฟฟ้า'
    >>> syllable_tokenize(text)
    ['รถ', 'ไฟ', 'สมัย', 'ใหม่', 'ใช้', 'กำ', 'ลัง', 'จาก', 'หัว',
    'รถ', 'จักร', 'ดี', 'เซล', ' ', 'หรือ', 'จาก', 'ไฟ', 'ฟ้า']
    """

    if not text or not isinstance(text, str):
        return []

    tokens = []
    if text:
        words = word_tokenize(text)
        trie = dict_trie(dict_source=thai_syllables())
        for word in words:
            tokens.extend(word_tokenize(text=word, custom_dict=trie))

    return tokens


def dict_trie(dict_source: Union[str, Iterable[str], Trie]) -> Trie:
    """
    Create a dict trie which will be used for word_tokenize() function.
    For more information on the trie data structure,
    see: `marisa-trie's Official Documentation \
    <https://marisa-trie.readthedocs.io/en/latest/index.html>`_

    :param string/list dict_source: a list of vocaburaries or a path
                                    to source file
    :return: a trie created from a dictionary input
    """
    trie = None

    if isinstance(dict_source, Trie):
        trie = dict_source
    elif isinstance(dict_source, str):
        # Receive a file path of the dict to read
        with open(dict_source, "r", encoding="utf8") as f:
            _vocabs = f.read().splitlines()
            trie = Trie(_vocabs)
    elif isinstance(dict_source, Iterable):
        # Note: Trie and str are both Iterable, Iterable check should be here
        # Received a sequence type object of vocabs
        trie = Trie(dict_source)
    else:
        raise TypeError(
            "Type of dict_source must be marisa_trie.Trie, or Iterable[str], or str (path to source file)"
        )

    return trie


class Tokenizer:
    """
    This class allows users to pre-define custom dictionary along with
    tokenizer and encapsulate them into one single object.

    It is an wrapper for both two functions including
    :func:`pythainlp.tokenize.word_tokenize`,
    and :func:`pythainlp.tokenize.dict_trie`

    :Example:

    Tokenizer object instantiated with :class:`marisa_trie.Trie`

    >>> from pythainlp.tokenize import Tokenizer
    >>> from pythainlp.tokenize import Tokenizer, dict_trie
    >>> from pythainlp.corpus.common import thai_words
    >>>
    >>> custom_words_list = set(thai_words())
    >>> custom_words_list.add('อะเฟเซีย')
    >>> custom_words_list.add('Aphasia')
    >>> trie = dict_trie(dict_source=custom_words_list)
    >>>
    >>> text = "อะเฟเซีย (Aphasia*) เป็นอาการผิดปกติของการพูด"
    >>> _tokenizer = Tokenizer(custom_dict=trie, engine='newmm')
    ['อะเฟเซีย', ' ', '(', 'Aphasia', ')', ' ', 'เป็น', 'อาการ',
     'ผิดปกติ', 'ของ', 'การ', 'พูด']

    Tokenizer object instantiated with a list of words

    >>> from pythainlp.tokenize import Tokenizer
    >>> from pythainlp.corpus.common import thai_words
    >>>
    >>>  text = "อะเฟเซีย (Aphasia) เป็นอาการผิดปกติของการพูด"
    >>> _tokenizer = Tokenizer(custom_dict=list(thai_words()), engine='newmm')
    >>> _tokenizer.word_tokenize(text)
    ['อะ', 'เฟเซีย', ' ', '(', 'Aphasia', ')', ' ', 'เป็น', 'อาการ',
     'ผิดปกติ', 'ของ', 'การ', 'พูด']


    Tokenizer object instantiated with a file path containing list of
    word separated with *newline*  and explicitly set a new tokeneizer
    after initiation.

    >>> from pythainlp.tokenize import Tokenizer
    >>>
    >>> PATH_TO_CUSTOM_DICTIONARY = './custom_dictionary.txtt'
    >>>
    >>> # write a file
    >>> with open(PATH_TO_CUSTOM_DICTIONARY, 'w', encoding='utf-8') as f:
    >>>    f.write('อะเฟเซีย\\nAphasia\\nผิด\\nปกติ')
    >>>
    >>> text = "อะเฟเซีย (Aphasia) เป็นอาการผิดปกติของการพูด"
    >>>
    >>> # initate an object from file with `deepcut` as tokenizer
    >>> _tokenizer = Tokenizer(custom_dict=PATH_TO_CUSTOM_DICTIONARY, \\
        engine='deepcut')
    >>> _tokenizer.word_tokenize(text)
    ['อะเฟเซีย', ' ', '(', 'Aphasia', ')', ' ', 'เป็น', 'อาการ', 'ผิด',
     'ปกติ', 'ของ', 'การ', 'พูด']
    >>>
    >>> # change tokenizer to `newmm
    >>> _tokenizer.set_tokenizer_engine(engine='newmm')
    >>> _tokenizer.word_tokenize(text)
    ['อะเฟเซีย', ' ', '(', 'Aphasia', ')', ' ', 'เป็นอาการ', 'ผิด',
     'ปกติ', 'ของการพูด']
    """

    def __init__(
        self, custom_dict: Union[Trie, Iterable[str], str] = None, engine: str = "newmm"
    ):
        """
        Initialize tokenizer object

        :param str: a file path, a list of vocaburaies* to be
                    used to create a trie, or an instantiated
                    :class:`marisa_trie.Trie` object.
        :param str engine: choose between different options of engine to token
                           (i.e.  *newmm*, *longest*, *deepcut*)
        """
        self.__trie_dict = None
        self.__engine = engine
        if custom_dict:
            self.__trie_dict = dict_trie(custom_dict)
        else:
            self.__trie_dict = DEFAULT_DICT_TRIE

    def word_tokenize(self, text: str) -> List[str]:
        """
        :param str text: text to be tokenized

        :return: list of words, tokenized from the text
        :rtype: list[str]
        """
        return word_tokenize(text, custom_dict=self.__trie_dict, engine=self.__engine)

    def set_tokenize_engine(self, engine: str) -> None:
        """
        Set the tokenizer

        :param str engine: choose between different options of engine to token
                           (i.e. *newmm*, *longest*, *deepcut*)

        """
        self.__engine = engine<|MERGE_RESOLUTION|>--- conflicted
+++ resolved
@@ -31,15 +31,6 @@
     :rtype: list[str]
 
     **Options for engine**
-<<<<<<< HEAD
-        * newmm (default) - dictionary-based, Maximum Matching + Thai Character Cluster
-        * longest - dictionary-based, Longest Matching
-        * deepcut - wrapper for deepcut, language-model-based https://github.com/rkcosmos/deepcut
-        * icu - wrapper for ICU (International Components for Unicode, using PyICU), dictionary-based
-        * a custom_dict can be provided for newmm, longest, and deepcut
-
-    **Example**
-=======
         * *newmm* (default) - dictionary-based, Maximum Matching +
           Thai Character Cluster
         * *longest* - dictionary-based, Longest Matching
@@ -48,17 +39,18 @@
           language-model-based
         * *icu* - wrapper for ICU (International Components for Unicode,
           using PyICU), dictionary-based
-        * *ulmfit* - for thai2fit
+
+    .. warning::
+        * the option for engine named *ulmfit* has been deprecated since PyThaiNLP version 2.1
 
     :Note:
-        The parameter **custom_dict** can be provided as an argument only for
-        *newmm*, *longest*, and *deepcut* engine.
-
+        - The parameter **custom_dict** can be provided as an argument only for \
+          *newmm*, *longest*, and *deepcut* engine.
+  
     :Example:
 
         Tokenize text with different tokenizer:
 
->>>>>>> 8cecb1a0
         >>> from pythainlp.tokenize import word_tokenize
         >>>
         >>> text = "โอเคบ่พวกเรารักภาษาบ้านเกิด"
