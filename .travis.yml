language: python

dist: bionic

os:
- linux

python:
- '3.6'

<<<<<<< HEAD
#cache:
#  directories:
#    - ~/.cache/pip
#    - ~/nltk_data
#    - ~/pythainlp-data
=======
cache:
  directories:
    - ~/.cache/pip
    - ~/nltk_data
    - ~/pythainlp-data
>>>>>>> 098381be

before_install:
- sudo rm -f /etc/boto.cfg

install:
- pip install -U pip setuptools
- pip install -U "tensorflow>=2,<3" deepcut
<<<<<<< HEAD
- pip install -r requirements.txt
- pip install .[full]
- pip install -U pytest-xdist coveralls

script:
- coverage run --source=pythainlp setup.py test
- coverage combine
=======
- pip install -U -r requirements.txt
- pip install .[full]
- pip install -U coverage coveralls

script:
- coverage run -m unittest discover
>>>>>>> 098381be

after_success:
- coveralls

deploy:
  provider: pypi
  distributions: bdist_wheel
  user: wannaphong
  password:
    secure: Tj3VA05qopp0mkzWu6EFTlvijAoisd0BN/gD2c/vaaDCUy6fTXBkYk+dTkjbmYkEBl/WrsrW1T/QxCt2uc6bv7QTz+qL243Edv4FFQbBKvMSNlUO+hh1jI9zv3/QzwOaNHXOsI4JGeUaN5cULfxBjsBEFN+v6E0mkgBwJ0Qdb0/yuMybLWZ9dJI8iUKiaWNIr+NQoa9a+Sxw6Ltl/mdCKPppgOYPpVMCsDDdLqZdjkgXmzsjH9+Nfe6R+mYbdmeigy3ePNsIKbPkzZrY+E/I0lPZOVUgrs6gvZwlD3gESJgTROrUH6E2lBP9yYvFUE3KB0O+rdT5GyFq3MH1uD2ocrPCTQku6577wK31FzGoex6vtT4y2b39fLbhRmZDOJW8IFO7MLybazuRsNhaXn9hQU4HBRM2GQZc41bLkiEhsUX9/b2ujcn4PJKDZy91LnBw/93bgZJ7KweDzKywmcZSNeuBsGWgXdPqYiizzcf8DdvJAYytydhf8RxqdemTiS7GE7XBoXhj1/9Vfrt3lZXZbfYpTjNZeyxu7FrUJpm/I23wCw46qaRWzKXv2sRRUleNqQ1jIKEVupIa9sruHvG7DZecErhO9rMkGdsf4CIjolZ0A2BE+eAPEEY6/H1WFUWHxzxuELbUJwxnl1By677hBkLJaVs1YMGc2enGWzOnUYI=
  on:
    tags: true<|MERGE_RESOLUTION|>--- conflicted
+++ resolved
@@ -8,19 +8,11 @@
 python:
 - '3.6'
 
-<<<<<<< HEAD
-#cache:
-#  directories:
-#    - ~/.cache/pip
-#    - ~/nltk_data
-#    - ~/pythainlp-data
-=======
 cache:
   directories:
     - ~/.cache/pip
     - ~/nltk_data
     - ~/pythainlp-data
->>>>>>> 098381be
 
 before_install:
 - sudo rm -f /etc/boto.cfg
@@ -28,22 +20,12 @@
 install:
 - pip install -U pip setuptools
 - pip install -U "tensorflow>=2,<3" deepcut
-<<<<<<< HEAD
-- pip install -r requirements.txt
-- pip install .[full]
-- pip install -U pytest-xdist coveralls
-
-script:
-- coverage run --source=pythainlp setup.py test
-- coverage combine
-=======
 - pip install -U -r requirements.txt
 - pip install .[full]
 - pip install -U coverage coveralls
 
 script:
 - coverage run -m unittest discover
->>>>>>> 098381be
 
 after_success:
 - coveralls
